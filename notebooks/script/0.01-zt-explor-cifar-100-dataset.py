<<<<<<< HEAD
#!/usr/bin/env python
# coding: utf-8

get_ipython().run_line_magic('load_ext', 'autoreload')
get_ipython().run_line_magic('autoreload', '2')


from fl_g13.config import RAW_DATA_DIR
import matplotlib.pyplot as plt
import numpy as np
from torchvision import datasets, transforms
from collections import Counter

from fl_g13.base_experimentation import dataset_handler


# ## Load data

transform = transforms.Compose([
    transforms.ToTensor()
])
cifar100_train = datasets.CIFAR100(root=RAW_DATA_DIR, train=True, download=True, transform=transform)
cifar100_test = datasets.CIFAR100(root=RAW_DATA_DIR, train=False, download=True, transform=transform)


# ## Dataset overview

print(f"Training samples: {len(cifar100_train)}")
print(f"Test samples: {len(cifar100_test)}")
print(f"Classes: {len(cifar100_train.classes)}")
print(f"First 5 classes: {cifar100_train.classes[:5]}")


# ## Display a few sample images

def show_samples(dataset, n=10):
    fig, axes = plt.subplots(1, n, figsize=(15, 2))
    for i in range(n):
        img, label = dataset[i]
        axes[i].imshow(np.transpose(img.numpy(), (1, 2, 0)))
        axes[i].axis('off')
        axes[i].set_title(dataset.classes[label], fontsize=8)
    plt.tight_layout()
    plt.show()

show_samples(cifar100_train)


# ## Class distribution

def get_class_distribution(dataset):
    labels = [label for _, label in dataset]
    return Counter(labels)

train_dist = get_class_distribution(cifar100_train)
test_dist = get_class_distribution(cifar100_test)


# Plot distribution
def plot_distribution(distribution, title):
    labels = list(range(100))
    counts = [distribution[l] for l in labels]
    plt.figure(figsize=(12, 4))
    plt.bar(labels, counts)
    plt.title(title)
    plt.xlabel("Class ID")
    plt.ylabel("Frequency")
    plt.show()

plot_distribution(train_dist, "Class Distribution (Train)")
plot_distribution(test_dist, "Class Distribution (Test)")


# ## Train, val split

### train val split
train_dataset,val_dataset = dataset_handler.train_test_split(cifar100_train,train_ratio=0.8)


# **Check distribution**

dataset_handler.check_subset_distribution(val_dataset)


# ## I.I.D Sharding Split

## k client
k =10
clients_dataset= dataset_handler.iid_sharding(cifar100_train,k)


dataset_handler.check_subset_distribution(clients_dataset[0])


# ## Non I.I.D Sharding Split

## k client , nc = 2
k =10
nc = 2 
non_iid_clients_dataset= dataset_handler.non_iid_sharding(cifar100_train,k,keep_random=nc)


dataset_handler.check_subset_distribution(non_iid_clients_dataset[0])




=======
#!/usr/bin/env python
# coding: utf-8

get_ipython().run_line_magic('load_ext', 'autoreload')
get_ipython().run_line_magic('autoreload', '2')


from fl_g13.config import RAW_DATA_DIR
import matplotlib.pyplot as plt
import numpy as np
from torchvision import datasets, transforms
from collections import Counter


# ## Load data

transform = transforms.Compose([
    transforms.ToTensor()
])
cifar100_train = datasets.CIFAR100(root=RAW_DATA_DIR, train=True, download=True, transform=transform)
cifar100_test = datasets.CIFAR100(root=RAW_DATA_DIR, train=False, download=True, transform=transform)


# ## Dataset overview

print(f"Training samples: {len(cifar100_train)}")
print(f"Test samples: {len(cifar100_test)}")
print(f"Classes: {len(cifar100_train.classes)}")
print(f"First 5 classes: {cifar100_train.classes[:5]}")


# ## Display a few sample images

def show_samples(dataset, n=10):
    fig, axes = plt.subplots(1, n, figsize=(15, 2))
    for i in range(n):
        img, label = dataset[i]
        axes[i].imshow(np.transpose(img.numpy(), (1, 2, 0)))
        axes[i].axis('off')
        axes[i].set_title(dataset.classes[label], fontsize=8)
    plt.tight_layout()
    plt.show()

show_samples(cifar100_train)


# ## Class distribution

def get_class_distribution(dataset):
    labels = [label for _, label in dataset]
    return Counter(labels)

train_dist = get_class_distribution(cifar100_train)
test_dist = get_class_distribution(cifar100_test)


# Plot distribution
def plot_distribution(distribution, title):
    labels = list(range(100))
    counts = [distribution[l] for l in labels]
    plt.figure(figsize=(12, 4))
    plt.bar(labels, counts)
    plt.title(title)
    plt.xlabel("Class ID")
    plt.ylabel("Frequency")
    plt.show()

plot_distribution(train_dist, "Class Distribution (Train)")
plot_distribution(test_dist, "Class Distribution (Test)")


# ## Train, val split

from fl_g13.dataset import iid_sharding, non_iid_sharding, train_test_split, check_subset_distribution


### train val split
train_dataset, val_dataset = train_test_split(cifar100_train,train_ratio=0.8)


# **Check distribution**

check_subset_distribution(val_dataset)


# ## I.I.D Sharding Split

## k client
k =10
clients_dataset= iid_sharding(cifar100_train,k)


check_subset_distribution(clients_dataset[0])


# ## Non I.I.D Sharding Split

## k client , nc = 2
k =10
nc = 2 
non_iid_clients_dataset= non_iid_sharding(cifar100_train,k,keep_random=nc)


check_subset_distribution(non_iid_clients_dataset[0])
>>>>>>> 26d88499
<|MERGE_RESOLUTION|>--- conflicted
+++ resolved
@@ -1,214 +1,105 @@
-<<<<<<< HEAD
-#!/usr/bin/env python
-# coding: utf-8
-
-get_ipython().run_line_magic('load_ext', 'autoreload')
-get_ipython().run_line_magic('autoreload', '2')
-
-
-from fl_g13.config import RAW_DATA_DIR
-import matplotlib.pyplot as plt
-import numpy as np
-from torchvision import datasets, transforms
-from collections import Counter
-
-from fl_g13.base_experimentation import dataset_handler
-
-
-# ## Load data
-
-transform = transforms.Compose([
-    transforms.ToTensor()
-])
-cifar100_train = datasets.CIFAR100(root=RAW_DATA_DIR, train=True, download=True, transform=transform)
-cifar100_test = datasets.CIFAR100(root=RAW_DATA_DIR, train=False, download=True, transform=transform)
-
-
-# ## Dataset overview
-
-print(f"Training samples: {len(cifar100_train)}")
-print(f"Test samples: {len(cifar100_test)}")
-print(f"Classes: {len(cifar100_train.classes)}")
-print(f"First 5 classes: {cifar100_train.classes[:5]}")
-
-
-# ## Display a few sample images
-
-def show_samples(dataset, n=10):
-    fig, axes = plt.subplots(1, n, figsize=(15, 2))
-    for i in range(n):
-        img, label = dataset[i]
-        axes[i].imshow(np.transpose(img.numpy(), (1, 2, 0)))
-        axes[i].axis('off')
-        axes[i].set_title(dataset.classes[label], fontsize=8)
-    plt.tight_layout()
-    plt.show()
-
-show_samples(cifar100_train)
-
-
-# ## Class distribution
-
-def get_class_distribution(dataset):
-    labels = [label for _, label in dataset]
-    return Counter(labels)
-
-train_dist = get_class_distribution(cifar100_train)
-test_dist = get_class_distribution(cifar100_test)
-
-
-# Plot distribution
-def plot_distribution(distribution, title):
-    labels = list(range(100))
-    counts = [distribution[l] for l in labels]
-    plt.figure(figsize=(12, 4))
-    plt.bar(labels, counts)
-    plt.title(title)
-    plt.xlabel("Class ID")
-    plt.ylabel("Frequency")
-    plt.show()
-
-plot_distribution(train_dist, "Class Distribution (Train)")
-plot_distribution(test_dist, "Class Distribution (Test)")
-
-
-# ## Train, val split
-
-### train val split
-train_dataset,val_dataset = dataset_handler.train_test_split(cifar100_train,train_ratio=0.8)
-
-
-# **Check distribution**
-
-dataset_handler.check_subset_distribution(val_dataset)
-
-
-# ## I.I.D Sharding Split
-
-## k client
-k =10
-clients_dataset= dataset_handler.iid_sharding(cifar100_train,k)
-
-
-dataset_handler.check_subset_distribution(clients_dataset[0])
-
-
-# ## Non I.I.D Sharding Split
-
-## k client , nc = 2
-k =10
-nc = 2 
-non_iid_clients_dataset= dataset_handler.non_iid_sharding(cifar100_train,k,keep_random=nc)
-
-
-dataset_handler.check_subset_distribution(non_iid_clients_dataset[0])
-
-
-
-
-=======
-#!/usr/bin/env python
-# coding: utf-8
-
-get_ipython().run_line_magic('load_ext', 'autoreload')
-get_ipython().run_line_magic('autoreload', '2')
-
-
-from fl_g13.config import RAW_DATA_DIR
-import matplotlib.pyplot as plt
-import numpy as np
-from torchvision import datasets, transforms
-from collections import Counter
-
-
-# ## Load data
-
-transform = transforms.Compose([
-    transforms.ToTensor()
-])
-cifar100_train = datasets.CIFAR100(root=RAW_DATA_DIR, train=True, download=True, transform=transform)
-cifar100_test = datasets.CIFAR100(root=RAW_DATA_DIR, train=False, download=True, transform=transform)
-
-
-# ## Dataset overview
-
-print(f"Training samples: {len(cifar100_train)}")
-print(f"Test samples: {len(cifar100_test)}")
-print(f"Classes: {len(cifar100_train.classes)}")
-print(f"First 5 classes: {cifar100_train.classes[:5]}")
-
-
-# ## Display a few sample images
-
-def show_samples(dataset, n=10):
-    fig, axes = plt.subplots(1, n, figsize=(15, 2))
-    for i in range(n):
-        img, label = dataset[i]
-        axes[i].imshow(np.transpose(img.numpy(), (1, 2, 0)))
-        axes[i].axis('off')
-        axes[i].set_title(dataset.classes[label], fontsize=8)
-    plt.tight_layout()
-    plt.show()
-
-show_samples(cifar100_train)
-
-
-# ## Class distribution
-
-def get_class_distribution(dataset):
-    labels = [label for _, label in dataset]
-    return Counter(labels)
-
-train_dist = get_class_distribution(cifar100_train)
-test_dist = get_class_distribution(cifar100_test)
-
-
-# Plot distribution
-def plot_distribution(distribution, title):
-    labels = list(range(100))
-    counts = [distribution[l] for l in labels]
-    plt.figure(figsize=(12, 4))
-    plt.bar(labels, counts)
-    plt.title(title)
-    plt.xlabel("Class ID")
-    plt.ylabel("Frequency")
-    plt.show()
-
-plot_distribution(train_dist, "Class Distribution (Train)")
-plot_distribution(test_dist, "Class Distribution (Test)")
-
-
-# ## Train, val split
-
-from fl_g13.dataset import iid_sharding, non_iid_sharding, train_test_split, check_subset_distribution
-
-
-### train val split
-train_dataset, val_dataset = train_test_split(cifar100_train,train_ratio=0.8)
-
-
-# **Check distribution**
-
-check_subset_distribution(val_dataset)
-
-
-# ## I.I.D Sharding Split
-
-## k client
-k =10
-clients_dataset= iid_sharding(cifar100_train,k)
-
-
-check_subset_distribution(clients_dataset[0])
-
-
-# ## Non I.I.D Sharding Split
-
-## k client , nc = 2
-k =10
-nc = 2 
-non_iid_clients_dataset= non_iid_sharding(cifar100_train,k,keep_random=nc)
-
-
-check_subset_distribution(non_iid_clients_dataset[0])
->>>>>>> 26d88499
+#!/usr/bin/env python
+# coding: utf-8
+
+get_ipython().run_line_magic('load_ext', 'autoreload')
+get_ipython().run_line_magic('autoreload', '2')
+
+
+from fl_g13.config import RAW_DATA_DIR
+import matplotlib.pyplot as plt
+import numpy as np
+from torchvision import datasets, transforms
+from collections import Counter
+
+
+# ## Load data
+
+transform = transforms.Compose([
+    transforms.ToTensor()
+])
+cifar100_train = datasets.CIFAR100(root=RAW_DATA_DIR, train=True, download=True, transform=transform)
+cifar100_test = datasets.CIFAR100(root=RAW_DATA_DIR, train=False, download=True, transform=transform)
+
+
+# ## Dataset overview
+
+print(f"Training samples: {len(cifar100_train)}")
+print(f"Test samples: {len(cifar100_test)}")
+print(f"Classes: {len(cifar100_train.classes)}")
+print(f"First 5 classes: {cifar100_train.classes[:5]}")
+
+
+# ## Display a few sample images
+
+def show_samples(dataset, n=10):
+    fig, axes = plt.subplots(1, n, figsize=(15, 2))
+    for i in range(n):
+        img, label = dataset[i]
+        axes[i].imshow(np.transpose(img.numpy(), (1, 2, 0)))
+        axes[i].axis('off')
+        axes[i].set_title(dataset.classes[label], fontsize=8)
+    plt.tight_layout()
+    plt.show()
+
+show_samples(cifar100_train)
+
+
+# ## Class distribution
+
+def get_class_distribution(dataset):
+    labels = [label for _, label in dataset]
+    return Counter(labels)
+
+train_dist = get_class_distribution(cifar100_train)
+test_dist = get_class_distribution(cifar100_test)
+
+
+# Plot distribution
+def plot_distribution(distribution, title):
+    labels = list(range(100))
+    counts = [distribution[l] for l in labels]
+    plt.figure(figsize=(12, 4))
+    plt.bar(labels, counts)
+    plt.title(title)
+    plt.xlabel("Class ID")
+    plt.ylabel("Frequency")
+    plt.show()
+
+plot_distribution(train_dist, "Class Distribution (Train)")
+plot_distribution(test_dist, "Class Distribution (Test)")
+
+
+# ## Train, val split
+
+from fl_g13.dataset import iid_sharding, non_iid_sharding, train_test_split, check_subset_distribution
+
+
+### train val split
+train_dataset, val_dataset = train_test_split(cifar100_train,train_ratio=0.8)
+
+
+# **Check distribution**
+
+check_subset_distribution(val_dataset)
+
+
+# ## I.I.D Sharding Split
+
+## k client
+k =10
+clients_dataset= iid_sharding(cifar100_train,k)
+
+
+check_subset_distribution(clients_dataset[0])
+
+
+# ## Non I.I.D Sharding Split
+
+## k client , nc = 2
+k =10
+nc = 2 
+non_iid_clients_dataset= non_iid_sharding(cifar100_train,k,keep_random=nc)
+
+
+check_subset_distribution(non_iid_clients_dataset[0])
+