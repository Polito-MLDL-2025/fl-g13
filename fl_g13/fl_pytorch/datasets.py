--- conflicted
+++ resolved
@@ -11,7 +11,12 @@
 
 fds = None # Cache the FederatedDataset
 
-<<<<<<< HEAD
+def my_collate(batch):
+    """Custom collate function to handle the batch of data. Necessary to iterate over the dataset."""
+    imgs  = torch.stack([b["img"] for b in batch]).float()
+    labels= torch.tensor([b["fine_label"] for b in batch], dtype=torch.long)
+    return imgs, labels
+
 def get_eval_transforms():
     eval_transform = transforms.Compose([
         transforms.Resize(256), # CIFRA100 is originally 32x32
@@ -20,9 +25,7 @@
         transforms.Normalize(mean=[0.485, 0.456, 0.406], std=[0.229, 0.224, 0.225]),
     ])
     return eval_transform
-=======
 # *** -------- TRANSFORMS -------- *** #
->>>>>>> 31e61155
 
 def get_train_transforms():
     train_transform = transforms.Compose([
@@ -30,11 +33,7 @@
         transforms.RandomCrop(224),  # But Dino works on 224x224
         transforms.RandomHorizontalFlip(),
         transforms.ToTensor(),
-<<<<<<< HEAD
-        transforms.Normalize(mean=[0.485, 0.456, 0.406], std=[0.229, 0.224, 0.225]),
-=======
         transforms.Normalize(mean = [0.485, 0.456, 0.406], std = [0.229, 0.224, 0.225]), # Use ImageNet stats
->>>>>>> 31e61155
     ])
 
     return train_transform
