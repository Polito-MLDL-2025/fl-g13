import torch
from flwr.client import ClientApp
from flwr.common import Context

from fl_g13.fl_pytorch.FullyCentralizedMaskedClient import FullyCentralizedMaskedClient
from fl_g13.fl_pytorch.client import CustomNumpyClient
from fl_g13.fl_pytorch.datasets import get_transforms, load_flwr_datasets
from fl_g13.fl_pytorch.warm_up_head_talos_client import WarmUpHeadTalosClient


# *** ---------------- UTILITY FUNCTIONS FOR CLIENT ---------------- *** # 

def load_client_dataloaders(
        context: Context,
        partition_type,
        num_shards_per_partition,
        batch_size,
        train_test_split_ratio,
        transform=get_transforms
):
    # Retrive meta-data from context
    partition_id = context.node_config["partition-id"]  # assigned at runtime
    num_partitions = context.node_config["num-partitions"]

    # Load flower datasets for clients
    trainloader, valloader = load_flwr_datasets(
        partition_id=partition_id,
        partition_type=partition_type,
        num_partitions=num_partitions,
        num_shards_per_partition=num_shards_per_partition,
        batch_size=batch_size,
        train_test_split_ratio=train_test_split_ratio,
        transform=transform
    )
    return trainloader, valloader


# *** ---------------- CLIENT APP ---------------- *** #

def get_client_app(
        model,
        criterion,
        optimizer,
        scheduler,
        device,
        strategy=None,
        load_data_fn=load_client_dataloaders,
        batch_size=64,
        partition_type="iid",
        num_shards_per_partition=2,
        train_test_split_ratio=0.2,
        local_epochs=1,
        local_steps=4,
        model_editing=False,
        mask_type='global',
        sparsity=0.2,
        is_save_weights_to_state=False,
        verbose=0,
        mask=None,
        mask_calibration_round=1,
        warm_up_rounds=0,
        model_editing_batch_size=16,
        mask_func=None,
) -> ClientApp:
    def client_fn(context: Context):
        print(f"[Client] Client on device: {next(model.parameters()).device}")
        if torch.cuda.is_available():
            print(f"[Client] CUDA available in client: {torch.cuda.is_available()}")

        trainloader, valloader = load_data_fn(
            context=context,
            partition_type=partition_type,
            batch_size=batch_size,
            num_shards_per_partition=num_shards_per_partition,
            train_test_split_ratio=train_test_split_ratio
        )
        client_state = context.state
        node_id = context.node_id

        nonlocal strategy  # Make strategy defined as param accessible under client_fn
        if strategy == 'standard' or not strategy:
            return CustomNumpyClient(
                client_state=client_state,
                local_epochs=local_epochs,
                trainloader=trainloader,
                valloader=valloader,
                model=model,
                criterion=criterion,
                optimizer=optimizer,
                scheduler=scheduler,
                device=device,
                model_editing=model_editing,
                mask_type=mask_type,
                sparsity=sparsity,
                mask_calibration_round=mask_calibration_round,
                model_editing_batch_size=model_editing_batch_size,
                mask_func=mask_func,
                mask=mask,
                local_steps=local_steps,
            ).to_client()
        elif strategy == 'fully_centralized':
            return FullyCentralizedMaskedClient(
                client_state=client_state,
                local_epochs=local_epochs,
                trainloader=trainloader,
                valloader=valloader,
                model=model,
                criterion=criterion,
                optimizer=optimizer,
                scheduler=scheduler,
                device=device,
                model_editing=model_editing,
                mask_type=mask_type,
                sparsity=sparsity
            ).to_client()
        elif strategy == 'talos':
            return WarmUpHeadTalosClient(
                client_state=client_state,
                local_epochs=local_epochs,
                trainloader=trainloader,
                valloader=valloader,
                model=model,
                criterion=criterion,
                optimizer=optimizer,
                scheduler=scheduler,
                device=device,
                mask_type=mask_type,
                sparsity=sparsity,
                is_save_weights_to_state=is_save_weights_to_state,
                verbose=verbose,
                mask_calibration_round=mask_calibration_round,
                warm_up_rounds=warm_up_rounds,
<<<<<<< HEAD
                local_steps=local_steps,
=======
                warm_up_max_epochs=warm_up_max_epochs,
                warm_up_acc_threshold=warm_up_acc_threshold,
                node_id=node_id,
>>>>>>> 06e124a9
            ).to_client()

    app = ClientApp(client_fn=client_fn)
    return app<|MERGE_RESOLUTION|>--- conflicted
+++ resolved
@@ -130,13 +130,8 @@
                 verbose=verbose,
                 mask_calibration_round=mask_calibration_round,
                 warm_up_rounds=warm_up_rounds,
-<<<<<<< HEAD
                 local_steps=local_steps,
-=======
-                warm_up_max_epochs=warm_up_max_epochs,
-                warm_up_acc_threshold=warm_up_acc_threshold,
                 node_id=node_id,
->>>>>>> 06e124a9
             ).to_client()
 
     app = ClientApp(client_fn=client_fn)
