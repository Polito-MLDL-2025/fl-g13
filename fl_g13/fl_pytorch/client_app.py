<<<<<<< HEAD
import torch
from flwr.client import ClientApp
from flwr.common import Context

from fl_g13.fl_pytorch.FullyCentralizedMaskedClient import FullyCentralizedMaskedClient
from fl_g13.fl_pytorch.client import CustomNumpyClient
=======
import json

import numpy as np
import torch
from flwr.client import ClientApp, NumPyClient
from flwr.common import ArrayRecord, Context, ConfigRecord

from fl_g13.editing import create_gradiend_mask, fisher_scores, mask_dict_to_list, compress_mask_sparse
from fl_g13.editing.masking import uncompress_mask_sparse
>>>>>>> 860cbec6
from fl_g13.fl_pytorch.datasets import get_transforms, load_flwr_datasets
from fl_g13.fl_pytorch.task import get_weights, set_weights
from fl_g13.modeling.eval import eval
from fl_g13.modeling.train import train


<<<<<<< HEAD
# *** ---------------- UTILITY FUNCTIONS FOR CLIENT ---------------- *** # 
=======
# *** ---------------- CLIENT CLASS ---------------- *** #

class FlowerClient(NumPyClient):
    def __init__(
            self,
            client_state,
            local_epochs,
            trainloader,
            valloader,
            model,
            criterion,
            optimizer,
            scheduler=None,
            device=None,
            model_editing=False,
            sparsity=0.2,
            mask_type='global',
            is_save_weights_to_state=False,
            verbose=0,
            mask=None,
    ):
        self.client_state = client_state
        self.local_epochs = local_epochs
        self.trainloader = trainloader
        self.valloader = valloader
        self.model = model
        self.criterion = criterion
        self.optimizer = optimizer
        self.scheduler = scheduler
        self.device = device or torch.device("cuda:0" if torch.cuda.is_available() else "cpu")
        self.is_save_weights_to_state = is_save_weights_to_state
        self.verbose = verbose
        self.mask = mask
        # check model editing condition
        if model_editing:
            # require set_mask method to update mask to optimizer
            if not hasattr(self.optimizer, "set_mask"):
                raise Exception("Model Editting require optimizer have to implement set_mask method to update mask to itself")
            # if mask is None, the client compute the mask itself by fisher score and save to state
            if not mask:
                self._load_mask_from_state()
                if not self.mask:
                    self._compute_mask(sparsity=sparsity, mask_type=mask_type)
                    self._save_mask_to_state()
            else:
                self.set_mask(mask)

        self.model.to(self.device)
    # --- MASKING --- #

    def _compute_mask(self, sparsity, mask_type):
        scores = fisher_scores(dataloader=self.valloader, model=self.model, verbose=1, loss_fn=self.criterion)
        mask = create_gradiend_mask(class_score=scores, sparsity=sparsity, mask_type=mask_type)
        mask_list = mask_dict_to_list(self.model, mask)
        self.set_mask(mask_list)

    def set_mask(self, mask):
        mask = [tensor.to(self.device) for tensor in mask]
        self.optimizer.set_mask(mask)
        self.mask = compress_mask_sparse(mask)

    # --- SAVE AND LOAD MASK TO STATE --- #
    def _save_mask_to_state(self):
        self.client_state["mask"] = ConfigRecord({'compress_mask':self.mask})
    def _load_mask_from_state(self):
        if self.client_state.get("mask") is None:
            return
        self.set_mask(uncompress_mask_sparse(self.client_state["mask"]['compress_mask']))

    # --- SAVE AND LOAD WEIGHTS TO STATE --- #

    def _save_weights_to_state(self):
        # Convert model state dictionary to ArrayDict
        arr_record = ArrayRecord(self.model.state_dict())


        # Add the state to the context (replace if already exists)
        self.client_state["full_model_state"] = arr_record

    def _load_weights_from_state(self):
        # Extract state from context
        state_dict = self.client_state["full_model_state"].to_torch_state_dict()

        # Apply the state found in context to the model
        self.model.load_state_dict(state_dict, strict=True)

    # --- FIT AND EVALUATE --- #

    def fit(self, parameters, config):
        # Save weights from global models
        flatten_global_weights = np.concatenate([p.flatten() for p in parameters])

        # Apply weights from global models (the whole local model weights are replaced)
        set_weights(self.model, parameters)

        # Train using the new weights
        all_training_losses, _, all_training_accuracies, _ = train(
            checkpoint_dir=None,
            name=None,
            start_epoch=1,
            num_epochs=self.local_epochs,
            save_every=None,
            backup_every=None,
            train_dataloader=self.trainloader,
            val_dataloader=None,
            model=self.model,
            criterion=self.criterion,
            optimizer=self.optimizer,
            scheduler=self.scheduler,
            eval_every=None,
            verbose=self.verbose
        )

        updated_weights = get_weights(self.model)
        flatten_updated_weights = np.concatenate([w.flatten() for w in updated_weights])

        # Save mdoel to context's state to use in a future fit() call
        if self.is_save_weights_to_state:
            self._save_weights_to_state()

        # Client drift (Euclidean)
        drift = np.linalg.norm(flatten_updated_weights - flatten_global_weights)

        results = {
            "train_loss":  all_training_losses[-1],
            "drift": drift.tolist(),
        }

        if all_training_accuracies and all_training_losses:
            results["training_accuracies"] = json.dumps(all_training_accuracies)
            results["training_losses"] = json.dumps(all_training_losses)
        # --- Modified: Conditionally include the mask in results ---

        if self.mask is not None:  # Only include 'mask' if it was computed
            results["mask"] = self.mask

        return (
            updated_weights,
            len(self.trainloader.dataset),
            results,
            # if you have more complex metrics you have to serialize them with json since Metrics value allow only Scalar
        )

    def evaluate(self, parameters, config):
        set_weights(self.model, parameters)
        test_loss, test_accuracy, _ = eval(self.valloader, self.model, self.criterion)

        return test_loss, len(self.valloader.dataset), {"accuracy": test_accuracy}


# *** ---------------- CLIENT APP ---------------- *** #
>>>>>>> 860cbec6

def load_client_dataloaders(
        context: Context,
        partition_type,
        num_shards_per_partition,
        batch_size,
        train_test_split_ratio,
        transform=get_transforms
):
    # Retrive meta-data from context
    partition_id = context.node_config["partition-id"]  # assigned at runtime
    num_partitions = context.node_config["num-partitions"]

    # Load flower datasets for clients
    trainloader, valloader = load_flwr_datasets(
        partition_id=partition_id,
        partition_type=partition_type,
        num_partitions=num_partitions,
        num_shards_per_partition=num_shards_per_partition,
        batch_size=batch_size,
        train_test_split_ratio=train_test_split_ratio,
        transform=transform
    )
    return trainloader, valloader

<<<<<<< HEAD
# *** ---------------- CLIENT APP ---------------- *** # 
=======
>>>>>>> 860cbec6

def get_client_app(
        model,
        criterion,
        optimizer,
        scheduler,
        device,
        strategy=None,
        load_data_fn=load_client_dataloaders,
        batch_size=64,
        partition_type="iid",
        num_shards_per_partition=2,
        train_test_split_ratio=0.2,
        local_epochs=4,
        model_editing=False,
        mask_type='global',
        sparsity=0.2,
        is_save_weights_to_state=False,
        verbose=0,
        mask=None
) -> ClientApp:
    def client_fn(context: Context):
        print(f"[Client] Client on device: {next(model.parameters()).device}")
        if torch.cuda.is_available():
            print(f"[Client] CUDA available in client: {torch.cuda.is_available()}")

        trainloader, valloader = load_data_fn(
            context=context,
            partition_type=partition_type,
            batch_size=batch_size,
            num_shards_per_partition=num_shards_per_partition,
            train_test_split_ratio=train_test_split_ratio
        )
        client_state = context.state
<<<<<<< HEAD
=======
        return FlowerClient(
            client_state=client_state,
            local_epochs=local_epochs,
            trainloader=trainloader,
            valloader=valloader,
            model=model,
            criterion=criterion,
            optimizer=optimizer,
            scheduler=scheduler,
            device=device,
            model_editing=model_editing,
            mask_type=mask_type,
            sparsity=sparsity,
            is_save_weights_to_state=is_save_weights_to_state,
            verbose=verbose,
            mask=mask
        ).to_client()
>>>>>>> 860cbec6

        nonlocal strategy # Make strategy defined as param accessible under client_fn
        if strategy == 'standard' or not strategy:
            return CustomNumpyClient(
                client_state=client_state,
                local_epochs=local_epochs,
                trainloader=trainloader,
                valloader=valloader,
                model=model,
                criterion=criterion,
                optimizer=optimizer,
                scheduler=scheduler,
                device=device,
                model_editing=model_editing,
                mask_type=mask_type,
                sparsity=sparsity
            ).to_client()
        elif strategy == 'fully_centralized':
            return FullyCentralizedMaskedClient(
                client_state=client_state,
                local_epochs=local_epochs,
                trainloader=trainloader,
                valloader=valloader,
                model=model,
                criterion=criterion,
                optimizer=optimizer,
                scheduler=scheduler,
                device=device,
                model_editing=model_editing,
                mask_type=mask_type,
                sparsity=sparsity
            ).to_client()
        
    app = ClientApp(client_fn=client_fn)
    return app<|MERGE_RESOLUTION|>--- conflicted
+++ resolved
@@ -1,182 +1,14 @@
-<<<<<<< HEAD
+import numpy as np
 import torch
 from flwr.client import ClientApp
 from flwr.common import Context
 
-from fl_g13.fl_pytorch.FullyCentralizedMaskedClient import FullyCentralizedMaskedClient
-from fl_g13.fl_pytorch.client import CustomNumpyClient
-=======
-import json
+from fl_g13.fl_pytorch.datasets import get_transforms, load_flwr_datasets
 
-import numpy as np
-import torch
-from flwr.client import ClientApp, NumPyClient
-from flwr.common import ArrayRecord, Context, ConfigRecord
-
-from fl_g13.editing import create_gradiend_mask, fisher_scores, mask_dict_to_list, compress_mask_sparse
-from fl_g13.editing.masking import uncompress_mask_sparse
->>>>>>> 860cbec6
-from fl_g13.fl_pytorch.datasets import get_transforms, load_flwr_datasets
-from fl_g13.fl_pytorch.task import get_weights, set_weights
-from fl_g13.modeling.eval import eval
-from fl_g13.modeling.train import train
+from fl_g13 import CustomNumpyClient, FullyCentralizedMaskedClient
 
 
-<<<<<<< HEAD
 # *** ---------------- UTILITY FUNCTIONS FOR CLIENT ---------------- *** # 
-=======
-# *** ---------------- CLIENT CLASS ---------------- *** #
-
-class FlowerClient(NumPyClient):
-    def __init__(
-            self,
-            client_state,
-            local_epochs,
-            trainloader,
-            valloader,
-            model,
-            criterion,
-            optimizer,
-            scheduler=None,
-            device=None,
-            model_editing=False,
-            sparsity=0.2,
-            mask_type='global',
-            is_save_weights_to_state=False,
-            verbose=0,
-            mask=None,
-    ):
-        self.client_state = client_state
-        self.local_epochs = local_epochs
-        self.trainloader = trainloader
-        self.valloader = valloader
-        self.model = model
-        self.criterion = criterion
-        self.optimizer = optimizer
-        self.scheduler = scheduler
-        self.device = device or torch.device("cuda:0" if torch.cuda.is_available() else "cpu")
-        self.is_save_weights_to_state = is_save_weights_to_state
-        self.verbose = verbose
-        self.mask = mask
-        # check model editing condition
-        if model_editing:
-            # require set_mask method to update mask to optimizer
-            if not hasattr(self.optimizer, "set_mask"):
-                raise Exception("Model Editting require optimizer have to implement set_mask method to update mask to itself")
-            # if mask is None, the client compute the mask itself by fisher score and save to state
-            if not mask:
-                self._load_mask_from_state()
-                if not self.mask:
-                    self._compute_mask(sparsity=sparsity, mask_type=mask_type)
-                    self._save_mask_to_state()
-            else:
-                self.set_mask(mask)
-
-        self.model.to(self.device)
-    # --- MASKING --- #
-
-    def _compute_mask(self, sparsity, mask_type):
-        scores = fisher_scores(dataloader=self.valloader, model=self.model, verbose=1, loss_fn=self.criterion)
-        mask = create_gradiend_mask(class_score=scores, sparsity=sparsity, mask_type=mask_type)
-        mask_list = mask_dict_to_list(self.model, mask)
-        self.set_mask(mask_list)
-
-    def set_mask(self, mask):
-        mask = [tensor.to(self.device) for tensor in mask]
-        self.optimizer.set_mask(mask)
-        self.mask = compress_mask_sparse(mask)
-
-    # --- SAVE AND LOAD MASK TO STATE --- #
-    def _save_mask_to_state(self):
-        self.client_state["mask"] = ConfigRecord({'compress_mask':self.mask})
-    def _load_mask_from_state(self):
-        if self.client_state.get("mask") is None:
-            return
-        self.set_mask(uncompress_mask_sparse(self.client_state["mask"]['compress_mask']))
-
-    # --- SAVE AND LOAD WEIGHTS TO STATE --- #
-
-    def _save_weights_to_state(self):
-        # Convert model state dictionary to ArrayDict
-        arr_record = ArrayRecord(self.model.state_dict())
-
-
-        # Add the state to the context (replace if already exists)
-        self.client_state["full_model_state"] = arr_record
-
-    def _load_weights_from_state(self):
-        # Extract state from context
-        state_dict = self.client_state["full_model_state"].to_torch_state_dict()
-
-        # Apply the state found in context to the model
-        self.model.load_state_dict(state_dict, strict=True)
-
-    # --- FIT AND EVALUATE --- #
-
-    def fit(self, parameters, config):
-        # Save weights from global models
-        flatten_global_weights = np.concatenate([p.flatten() for p in parameters])
-
-        # Apply weights from global models (the whole local model weights are replaced)
-        set_weights(self.model, parameters)
-
-        # Train using the new weights
-        all_training_losses, _, all_training_accuracies, _ = train(
-            checkpoint_dir=None,
-            name=None,
-            start_epoch=1,
-            num_epochs=self.local_epochs,
-            save_every=None,
-            backup_every=None,
-            train_dataloader=self.trainloader,
-            val_dataloader=None,
-            model=self.model,
-            criterion=self.criterion,
-            optimizer=self.optimizer,
-            scheduler=self.scheduler,
-            eval_every=None,
-            verbose=self.verbose
-        )
-
-        updated_weights = get_weights(self.model)
-        flatten_updated_weights = np.concatenate([w.flatten() for w in updated_weights])
-
-        # Save mdoel to context's state to use in a future fit() call
-        if self.is_save_weights_to_state:
-            self._save_weights_to_state()
-
-        # Client drift (Euclidean)
-        drift = np.linalg.norm(flatten_updated_weights - flatten_global_weights)
-
-        results = {
-            "train_loss":  all_training_losses[-1],
-            "drift": drift.tolist(),
-        }
-
-        if all_training_accuracies and all_training_losses:
-            results["training_accuracies"] = json.dumps(all_training_accuracies)
-            results["training_losses"] = json.dumps(all_training_losses)
-        # --- Modified: Conditionally include the mask in results ---
-
-        if self.mask is not None:  # Only include 'mask' if it was computed
-            results["mask"] = self.mask
-
-        return (
-            updated_weights,
-            len(self.trainloader.dataset),
-            results,
-            # if you have more complex metrics you have to serialize them with json since Metrics value allow only Scalar
-        )
-
-    def evaluate(self, parameters, config):
-        set_weights(self.model, parameters)
-        test_loss, test_accuracy, _ = eval(self.valloader, self.model, self.criterion)
-
-        return test_loss, len(self.valloader.dataset), {"accuracy": test_accuracy}
-
-
-# *** ---------------- CLIENT APP ---------------- *** #
->>>>>>> 860cbec6
 
 def load_client_dataloaders(
         context: Context,
@@ -202,10 +34,7 @@
     )
     return trainloader, valloader
 
-<<<<<<< HEAD
 # *** ---------------- CLIENT APP ---------------- *** # 
-=======
->>>>>>> 860cbec6
 
 def get_client_app(
         model,
@@ -240,26 +69,6 @@
             train_test_split_ratio=train_test_split_ratio
         )
         client_state = context.state
-<<<<<<< HEAD
-=======
-        return FlowerClient(
-            client_state=client_state,
-            local_epochs=local_epochs,
-            trainloader=trainloader,
-            valloader=valloader,
-            model=model,
-            criterion=criterion,
-            optimizer=optimizer,
-            scheduler=scheduler,
-            device=device,
-            model_editing=model_editing,
-            mask_type=mask_type,
-            sparsity=sparsity,
-            is_save_weights_to_state=is_save_weights_to_state,
-            verbose=verbose,
-            mask=mask
-        ).to_client()
->>>>>>> 860cbec6
 
         nonlocal strategy # Make strategy defined as param accessible under client_fn
         if strategy == 'standard' or not strategy:
