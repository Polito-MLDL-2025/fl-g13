--- conflicted
+++ resolved
@@ -97,18 +97,6 @@
         params = ndarrays_to_parameters(get_weights(model))
 
         
-<<<<<<< HEAD
-            # Call custom strategy for aggregating data
-        strategy = CustomFedAvg(
-                #run_config=context.run_config, ##! Removed
-                checkpoint_dir=checkpoint_dir,
-                prefix=prefix,
-                model=model,
-                start_epoch=start_epoch,
-                save_every=save_every,
-                save_with_model_dir=save_with_model_dir,
-                #save_best_model=save_best_model, ##! Removed
-=======
         # Call custom strategy for aggregating data
         nonlocal strategy # Make strategy defined as param accessible under server_fn
         if strategy == 'standard' or not strategy:
@@ -121,17 +109,12 @@
                 start_epoch=start_epoch,
                 save_every=save_every,
                 save_with_model_dir=save_with_model_dir,
->>>>>>> be60ed46
                 fraction_fit=fraction_fit,
                 fraction_evaluate=fraction_evaluate,
                 min_fit_clients=min_fit_clients,
                 min_evaluate_clients=min_evaluate_clients,
                 min_available_clients=min_available_clients,
                 evaluate_fn=evaluate_fn,
-<<<<<<< HEAD
-                initial_parameters=params,
-                #on_fit_config_fn=on_fit_config, ##! Removed (on fit config was not used as config was never accessed when needed)
-=======
                 fit_metrics_aggregation_fn=fit_metrics_aggregation_fn,
                 evaluate_metrics_aggregation_fn=evaluate_metrics_aggregation_fn,
                 use_wandb=use_wandb,
@@ -153,16 +136,11 @@
                 min_evaluate_clients=min_evaluate_clients,
                 min_available_clients=min_available_clients,
                 evaluate_fn=evaluate_fn,
->>>>>>> be60ed46
                 fit_metrics_aggregation_fn=fit_metrics_aggregation_fn,
                 evaluate_metrics_aggregation_fn=evaluate_metrics_aggregation_fn,
                 use_wandb=use_wandb,
                 wandb_config=wandb_config,
-<<<<<<< HEAD
-        )
-=======
             )
->>>>>>> be60ed46
 
         # Prepare server config
         rounds = context.run_config.get("num-server-rounds") or num_rounds
