from flwr.common import ndarrays_to_parameters
from flwr.server import ServerApp, ServerAppComponents, ServerConfig
import torch
from torch.utils.data import DataLoader
from torchvision import datasets

from fl_g13.config import RAW_DATA_DIR
from fl_g13.fl_pytorch.datasets import get_eval_transforms
<<<<<<< HEAD
from fl_g13.fl_pytorch.strategy import SaveModelFedAvg, ClientSideTaskArithmetic
from fl_g13.fl_pytorch.task import (
    get_weights,
    set_weights,
)
# from fl_g13.fl_pytorch.task import test
=======
from fl_g13.fl_pytorch.strategy import CustomFedAvg
from fl_g13.fl_pytorch.task import get_weights, set_weights
>>>>>>> 31e61155
from fl_g13.modeling.eval import eval
from fl_g13.modeling.load import load_or_create

# *** -------- UTILITY FUNCTIONS FOR SERVER -------- *** #

def get_evaluate_fn(testloader, model, criterion):
    def evaluate(server_round, parameters_ndarrays, config):
        # Debugging prints
        print(f"[Server Eval Round {server_round}] Model device: {next(model.parameters()).device}")
        if torch.cuda.is_available():
             print(f"[Server Eval Round {server_round}] CUDA available in server eval: {torch.cuda.is_available()}")

        # Applies new parameters to model
        set_weights(model, parameters_ndarrays)

        # Run evaluation and return results
        test_loss, test_accuracy, _ = eval(testloader, model, criterion)
        return test_loss, {"centralized_accuracy": test_accuracy}
    return evaluate

<<<<<<< HEAD

def on_fit_config(server_round: int) -> Metrics:
    """Allow communication from server to client.
    Construct `config` that clients receive when running `fit()`"""

    return {"round": server_round}


# Define metric aggregation function
def weighted_average(metrics: List[Tuple[int, Metrics]]) -> Metrics:
    """Aggregate application specific metrics computed by clients at each round with .evaluate()"""
    # Multiply accuracy calculated by each client during .evaluate() by number of examples used
    accuracies = [num_examples * m["accuracy"] for num_examples, m in metrics]
    examples = [num_examples for num_examples, _ in metrics]

    # Aggregate and return custom metric (weighted average)
    return {"federated_evaluate_accuracy": sum(accuracies) / sum(examples)}


def handle_fit_metrics(metrics: List[Tuple[int, Metrics]]) -> Metrics:
    """Allow to communicate metrics from client to server.
    Aggregate application specific metrics computed by clients at each round with .fit()"""

    train_losses = [num_examples * m["train_loss"] for num_examples, m in metrics]
    train_drifts = [num_examples * m["drift"] for num_examples, m in metrics]
    examples = [num_examples for num_examples, _ in metrics]

    # Aggregate and return custom metric
    return {"avg_train_loss": sum(train_losses) / sum(examples), "avg_drift": sum(train_drifts) / sum(examples)}

def get_data_set_default(context: Context):
    testset = datasets.CIFAR100(RAW_DATA_DIR, train=False, download=True, transform=get_eval_transforms())
    return DataLoader(testset, batch_size=32)

def simple_scale(client, n_examples, rnd):
    #return 1.0 / n_examples**0.5       # or fixed =1, or metrics based
    return 0.1

def get_server_app(checkpoint_dir,
                   model_class,
                   optimizer=None,
                   criterion=None,
                   scheduler=None,
                   save_every=1,
                   num_rounds=200,
                   fraction_fit=0.1,  # Sample 10% of available clients for training
                   fraction_evaluate=0.1,  # Sample 10% of available clients for evaluation
                   min_fit_clients=10,  # Never sample less than 10 clients for training
                   min_evaluate_clients=10,  # Never sample less than 10 clients for evaluation
                   min_available_clients=100,  # Wait until all 100 clients are available
                   device=None,
                   use_wandb=False,
                   save_best_model=False,
                   wandb_config=None,
                   get_datatest_fn=get_data_set_default,
                   get_evaluate_fn=get_evaluate_fn,
                   model_editing=False,
                   model=None
                   ):
    device = device or torch.device("cuda" if torch.cuda.is_available() else "cpu")
    if model is None:
        model, start_epoch = load_or_create(
            path=checkpoint_dir,
            model_class=model_class,
            device=device,
            optimizer=optimizer,
            scheduler=scheduler,
            verbose=True,
        )
    else:
        start_epoch = 1
        model.to(device)

    def server_fn(context: Context):
        print(f'Continue train model from epoch {start_epoch}')
        # Read from config
        # run_config holds hyperparameters that we might want to override at runtime
        number_rounds = context.run_config.get("num-server-rounds") or num_rounds  # defined in .toml

        # Initialize model parameters
        ndarrays = get_weights(model)
        parameters = ndarrays_to_parameters(ndarrays)
        

        # load global full testset for central evaluation
        testloader = get_datatest_fn(context)

        if model_editing:
            strategy = ClientSideTaskArithmetic(
                checkpoint=checkpoint_dir,
                model=model,
                run_config=context.run_config,
                use_wandb=use_wandb,
                fraction_fit=fraction_fit,
                fraction_evaluate=fraction_evaluate,
                initial_parameters=parameters,
                on_fit_config_fn=on_fit_config,
                evaluate_fn=get_evaluate_fn(testloader, model, criterion),
                evaluate_metrics_aggregation_fn=weighted_average,
                min_fit_clients=min_fit_clients,
                min_evaluate_clients=min_evaluate_clients,
                min_available_clients=min_available_clients,
                save_every=save_every,
                start_epoch=start_epoch,
                fit_metrics_aggregation_fn=handle_fit_metrics,
                save_best_model=save_best_model,
                wandb_config=wandb_config,
                scale_fn=simple_scale,
            )
        else:
            strategy = SaveModelFedAvg(
                checkpoint=checkpoint_dir,
                model=model,
                run_config=context.run_config,
                use_wandb=use_wandb,
                fraction_fit=fraction_fit,
                fraction_evaluate=fraction_evaluate,
                initial_parameters=parameters,
                on_fit_config_fn=on_fit_config,
                evaluate_fn=get_evaluate_fn(testloader, model, criterion),
                evaluate_metrics_aggregation_fn=weighted_average,
                min_fit_clients=min_fit_clients,
                min_evaluate_clients=min_evaluate_clients,
                min_available_clients=min_available_clients,
                save_every=save_every,
                start_epoch=start_epoch,
                fit_metrics_aggregation_fn=handle_fit_metrics,
                save_best_model=save_best_model,
                wandb_config=wandb_config,
                scale_fn=simple_scale,
            )
        config = ServerConfig(num_rounds=number_rounds, round_timeout=None)
=======
def fit_metrics_aggregation_fn(metrics):
    losses = [n * m["train_loss"] for n, m in metrics]
    drifts = [n * m["drift"] for n, m in metrics]
    total = sum(n for n, _ in metrics)
    return {"avg_train_loss": sum(losses) / total, "avg_drift": sum(drifts) / total}

def evaluate_metrics_aggregation_fn(metrics):
    accuracies = [n * m["accuracy"] for n, m in metrics]
    total = sum(n for n, _ in metrics)

    return {"decentralized_avg_eval_accuracy": sum(accuracies) / total}

# *** -------- SERVER APP -------- *** #

def get_server_app(
    checkpoint_dir,
    prefix,
    model_class,
    model_config=None, ##! New 
    optimizer=None,
    criterion=None,
    scheduler=None,
    device=None,
    save_every=1,
    save_with_model_dir=False,
    #save_best_model=False, ##! Removed
    #get_datatest_fn=get_data_set_default, ##! Removed
    get_evaluate_fn=get_evaluate_fn,
    num_rounds=200,
    fraction_fit=0.1,           # Sample 10% of available clients for training
    fraction_evaluate=0.1,      # Sample 10% of available clients for evaluation
    min_fit_clients=10,         # Never sample less than 10 clients for training
    min_evaluate_clients=10,    # Never sample less than 10 clients for evaluation
    min_available_clients=100,  # Wait until all 100 clients are available
    use_wandb=False,
    wandb_config=None,
):
    
    # Load or create model if not found in checkpoint_dir
    model, start_epoch = load_or_create(
        path=f"{checkpoint_dir}/{model_class.__name__}" if save_with_model_dir else checkpoint_dir,
        model_class=model_class,
        model_config=model_config,
        optimizer=optimizer,
        scheduler=scheduler,
        device=device,
        verbose=True,
    )

    def server_fn(context):
        
        # Debugging prints
        print(f"[Server] Server on device: {next(model.parameters()).device}")
        if torch.cuda.is_available():
             print(f"[Server] CUDA available in client: {torch.cuda.is_available()}")

        # Retrive test dataset and prepare dataloader
        testset = datasets.CIFAR100(RAW_DATA_DIR, train=False, download=True, transform=get_eval_transforms())
        testloader = DataLoader(testset, batch_size=32)
        evaluate_fn = get_evaluate_fn(testloader, model, criterion)

        # Retrive parameters
        params = ndarrays_to_parameters(get_weights(model))
        
        # Call custom strategy for aggregating data
        strategy = CustomFedAvg(
            #run_config=context.run_config, ##! Removed
            checkpoint_dir=checkpoint_dir,
            prefix=prefix,
            model=model,
            start_epoch=start_epoch,
            save_every=save_every,
            save_with_model_dir=save_with_model_dir,
            #save_best_model=save_best_model, ##! Removed
            fraction_fit=fraction_fit,
            fraction_evaluate=fraction_evaluate,
            min_fit_clients=min_fit_clients,
            min_evaluate_clients=min_evaluate_clients,
            min_available_clients=min_available_clients,
            evaluate_fn=evaluate_fn,
            initial_parameters=params,
            #on_fit_config_fn=on_fit_config, ##! Removed (on fit config was not used as config was never accessed when needed)
            fit_metrics_aggregation_fn=fit_metrics_aggregation_fn,
            evaluate_metrics_aggregation_fn=evaluate_metrics_aggregation_fn,
            use_wandb=use_wandb,
            wandb_config=wandb_config,
        )
>>>>>>> 31e61155

        # Prepare server config
        rounds = context.run_config.get("num-server-rounds") or num_rounds
        config = ServerConfig(num_rounds=rounds)
        return ServerAppComponents(strategy=strategy, config=config)

    return ServerApp(server_fn=server_fn)<|MERGE_RESOLUTION|>--- conflicted
+++ resolved
@@ -6,17 +6,8 @@
 
 from fl_g13.config import RAW_DATA_DIR
 from fl_g13.fl_pytorch.datasets import get_eval_transforms
-<<<<<<< HEAD
-from fl_g13.fl_pytorch.strategy import SaveModelFedAvg, ClientSideTaskArithmetic
-from fl_g13.fl_pytorch.task import (
-    get_weights,
-    set_weights,
-)
-# from fl_g13.fl_pytorch.task import test
-=======
-from fl_g13.fl_pytorch.strategy import CustomFedAvg
+from fl_g13.fl_pytorch.strategy import CustomFedAvg, ClientSideTaskArithmetic
 from fl_g13.fl_pytorch.task import get_weights, set_weights
->>>>>>> 31e61155
 from fl_g13.modeling.eval import eval
 from fl_g13.modeling.load import load_or_create
 
@@ -37,140 +28,6 @@
         return test_loss, {"centralized_accuracy": test_accuracy}
     return evaluate
 
-<<<<<<< HEAD
-
-def on_fit_config(server_round: int) -> Metrics:
-    """Allow communication from server to client.
-    Construct `config` that clients receive when running `fit()`"""
-
-    return {"round": server_round}
-
-
-# Define metric aggregation function
-def weighted_average(metrics: List[Tuple[int, Metrics]]) -> Metrics:
-    """Aggregate application specific metrics computed by clients at each round with .evaluate()"""
-    # Multiply accuracy calculated by each client during .evaluate() by number of examples used
-    accuracies = [num_examples * m["accuracy"] for num_examples, m in metrics]
-    examples = [num_examples for num_examples, _ in metrics]
-
-    # Aggregate and return custom metric (weighted average)
-    return {"federated_evaluate_accuracy": sum(accuracies) / sum(examples)}
-
-
-def handle_fit_metrics(metrics: List[Tuple[int, Metrics]]) -> Metrics:
-    """Allow to communicate metrics from client to server.
-    Aggregate application specific metrics computed by clients at each round with .fit()"""
-
-    train_losses = [num_examples * m["train_loss"] for num_examples, m in metrics]
-    train_drifts = [num_examples * m["drift"] for num_examples, m in metrics]
-    examples = [num_examples for num_examples, _ in metrics]
-
-    # Aggregate and return custom metric
-    return {"avg_train_loss": sum(train_losses) / sum(examples), "avg_drift": sum(train_drifts) / sum(examples)}
-
-def get_data_set_default(context: Context):
-    testset = datasets.CIFAR100(RAW_DATA_DIR, train=False, download=True, transform=get_eval_transforms())
-    return DataLoader(testset, batch_size=32)
-
-def simple_scale(client, n_examples, rnd):
-    #return 1.0 / n_examples**0.5       # or fixed =1, or metrics based
-    return 0.1
-
-def get_server_app(checkpoint_dir,
-                   model_class,
-                   optimizer=None,
-                   criterion=None,
-                   scheduler=None,
-                   save_every=1,
-                   num_rounds=200,
-                   fraction_fit=0.1,  # Sample 10% of available clients for training
-                   fraction_evaluate=0.1,  # Sample 10% of available clients for evaluation
-                   min_fit_clients=10,  # Never sample less than 10 clients for training
-                   min_evaluate_clients=10,  # Never sample less than 10 clients for evaluation
-                   min_available_clients=100,  # Wait until all 100 clients are available
-                   device=None,
-                   use_wandb=False,
-                   save_best_model=False,
-                   wandb_config=None,
-                   get_datatest_fn=get_data_set_default,
-                   get_evaluate_fn=get_evaluate_fn,
-                   model_editing=False,
-                   model=None
-                   ):
-    device = device or torch.device("cuda" if torch.cuda.is_available() else "cpu")
-    if model is None:
-        model, start_epoch = load_or_create(
-            path=checkpoint_dir,
-            model_class=model_class,
-            device=device,
-            optimizer=optimizer,
-            scheduler=scheduler,
-            verbose=True,
-        )
-    else:
-        start_epoch = 1
-        model.to(device)
-
-    def server_fn(context: Context):
-        print(f'Continue train model from epoch {start_epoch}')
-        # Read from config
-        # run_config holds hyperparameters that we might want to override at runtime
-        number_rounds = context.run_config.get("num-server-rounds") or num_rounds  # defined in .toml
-
-        # Initialize model parameters
-        ndarrays = get_weights(model)
-        parameters = ndarrays_to_parameters(ndarrays)
-        
-
-        # load global full testset for central evaluation
-        testloader = get_datatest_fn(context)
-
-        if model_editing:
-            strategy = ClientSideTaskArithmetic(
-                checkpoint=checkpoint_dir,
-                model=model,
-                run_config=context.run_config,
-                use_wandb=use_wandb,
-                fraction_fit=fraction_fit,
-                fraction_evaluate=fraction_evaluate,
-                initial_parameters=parameters,
-                on_fit_config_fn=on_fit_config,
-                evaluate_fn=get_evaluate_fn(testloader, model, criterion),
-                evaluate_metrics_aggregation_fn=weighted_average,
-                min_fit_clients=min_fit_clients,
-                min_evaluate_clients=min_evaluate_clients,
-                min_available_clients=min_available_clients,
-                save_every=save_every,
-                start_epoch=start_epoch,
-                fit_metrics_aggregation_fn=handle_fit_metrics,
-                save_best_model=save_best_model,
-                wandb_config=wandb_config,
-                scale_fn=simple_scale,
-            )
-        else:
-            strategy = SaveModelFedAvg(
-                checkpoint=checkpoint_dir,
-                model=model,
-                run_config=context.run_config,
-                use_wandb=use_wandb,
-                fraction_fit=fraction_fit,
-                fraction_evaluate=fraction_evaluate,
-                initial_parameters=parameters,
-                on_fit_config_fn=on_fit_config,
-                evaluate_fn=get_evaluate_fn(testloader, model, criterion),
-                evaluate_metrics_aggregation_fn=weighted_average,
-                min_fit_clients=min_fit_clients,
-                min_evaluate_clients=min_evaluate_clients,
-                min_available_clients=min_available_clients,
-                save_every=save_every,
-                start_epoch=start_epoch,
-                fit_metrics_aggregation_fn=handle_fit_metrics,
-                save_best_model=save_best_model,
-                wandb_config=wandb_config,
-                scale_fn=simple_scale,
-            )
-        config = ServerConfig(num_rounds=number_rounds, round_timeout=None)
-=======
 def fit_metrics_aggregation_fn(metrics):
     losses = [n * m["train_loss"] for n, m in metrics]
     drifts = [n * m["drift"] for n, m in metrics]
@@ -182,6 +39,10 @@
     total = sum(n for n, _ in metrics)
 
     return {"decentralized_avg_eval_accuracy": sum(accuracies) / total}
+
+def simple_scale(client, n_examples, rnd):
+    #return 1.0 / n_examples**0.5       # or fixed =1, or metrics based
+    return 0.1
 
 # *** -------- SERVER APP -------- *** #
 
@@ -258,7 +119,6 @@
             use_wandb=use_wandb,
             wandb_config=wandb_config,
         )
->>>>>>> 31e61155
 
         # Prepare server config
         rounds = context.run_config.get("num-server-rounds") or num_rounds
